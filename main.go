--- conflicted
+++ resolved
@@ -1,30 +1,8 @@
 package main
 
 import (
-<<<<<<< HEAD
-	"net"
-	nurl "net/url"
-	"time"
-
-	// third-party dependencies
-
-	pq "github.com/bmizerany/pq"
-	"github.com/monnand/goredis"
-	"github.com/joho/godotenv"
-
-	// local packages
-	"github.com/lincolnloop/botbot-bot/common"
-	"github.com/lincolnloop/botbot-bot/dispatch"
-	"github.com/lincolnloop/botbot-bot/line"
-	"github.com/lincolnloop/botbot-bot/network"
-	"github.com/lincolnloop/botbot-bot/user"
-
-	// stdlib package
-	"database/sql"
-=======
 	_ "expvar"
 	"flag"
->>>>>>> cd23dde6
 	"log"
 	"net/http"
 	"os"
@@ -33,6 +11,7 @@
 
 	"github.com/BotBotMe/botbot-bot/common"
 	"github.com/golang/glog"
+	"github.com/joho/godotenv"
 	_ "net/http/pprof"
 
 )
@@ -46,7 +25,6 @@
 	flag.Parse()
 	glog.Infoln("START. Use 'botbot -help' for command line options.")
 
-<<<<<<< HEAD
 	log.Println("START. Use 'botbot -help' for command line options.")
 	err := godotenv.Load()
 	if err != nil {
@@ -56,10 +34,7 @@
 	log.Println("STORAGE_URL: ", os.Getenv("STORAGE_URL"))
 	log.Println("REDIS_PLUGIN_QUEUE_URL: ", os.Getenv("REDIS_PLUGIN_QUEUE_URL"))
 
-	storage := NewPostgresStorage()
-=======
 	storage := common.NewPostgresStorage()
->>>>>>> cd23dde6
 	defer storage.Close()
 
 	queue := common.NewRedisQueue()
@@ -87,423 +62,5 @@
 		break
 	}
 
-<<<<<<< HEAD
-	log.Println("Bye")
-}
-
-/*
- * BOTBOT - the main object
- */
-
-type BotBot struct {
-	netMan     *network.NetworkManager
-	dis        *dispatch.Dispatcher
-	users      *user.UserManager
-	storage    common.Storage
-	queue      common.Queue
-	fromServer chan *line.Line
-	fromBus    chan string
-}
-
-func NewBotBot(storage common.Storage, queue common.Queue) *BotBot {
-
-	fromServer := make(chan *line.Line)
-	fromBus := make(chan string)
-
-	netMan := network.NewNetworkManager(storage, fromServer)
-	netMan.RefreshChatbots()
-	go netMan.MonitorChatbots()
-
-	dis := dispatch.NewDispatcher(queue)
-
-	users := user.NewUserManager()
-
-	return &BotBot{
-		netMan:     netMan,
-		dis:        dis,
-		users:      users,
-		queue:      queue,
-		storage:    storage,
-		fromServer: fromServer,
-		fromBus:    fromBus}
-}
-
-// Listen for incoming commands
-func (self *BotBot) listen(queueName string) {
-
-	var msg []byte
-	var err error
-
-	for {
-		_, msg, err = self.queue.Blpop([]string{queueName}, 0)
-		if err != nil {
-			log.Fatal("Error reading (BLPOP) from queue. ", err)
-		}
-		if len(msg) != 0 {
-			log.Println("Command: ", string(msg))
-			self.fromBus <- string(msg)
-		}
-	}
-}
-
-func (self *BotBot) mainLoop() {
-
-	go self.recordUserCounts()
-
-	var busCommand string
-	var args string
-	for {
-		select {
-
-		case serverLine, ok := <-self.fromServer:
-			if !ok {
-				// Channel is closed, we're offline. Stop.
-				break
-			}
-
-			switch serverLine.Command {
-
-			// QUIT and NICK don't have a channel name
-			// They need to go to all channels the user is in
-			case "QUIT", "NICK":
-				self.dis.DispatchMany(serverLine, self.users.In(serverLine.User))
-
-			default:
-				self.dis.Dispatch(serverLine)
-			}
-
-			self.users.Act(serverLine)
-
-		case busMessage, ok := <-self.fromBus:
-			if !ok {
-				break
-			}
-
-			parts := strings.SplitN(busMessage, " ", 2)
-			busCommand = parts[0]
-			if len(parts) > 1 {
-				args = parts[1]
-			}
-
-			self.handleCommand(busCommand, args)
-		}
-	}
-}
-
-// Handle a command send from a plugin.
-// Current commands:
-//  - WRITE <chatbotid> <channel> <msg>: Send message to server
-//  - REFRESH: Reload plugin configuration
-func (self *BotBot) handleCommand(cmd string, args string) {
-	switch cmd {
-	case "WRITE":
-		parts := strings.SplitN(args, " ", 3)
-		chatbotId, err := strconv.Atoi(parts[0])
-		if err != nil {
-			log.Println("Invalid chatbot id: ", parts[0])
-			return
-		}
-
-		self.netMan.Send(chatbotId, parts[1], parts[2])
-
-		// Now send it back to ourself, so other plugins see it
-		internalLine := &line.Line{
-			ChatBotId: chatbotId,
-			Raw:       args,
-			User:      self.netMan.GetUserByChatbotId(chatbotId),
-			Command:   "PRIVMSG",
-			Received:  time.Now().UTC().Format(time.RFC3339Nano),
-			Content:   parts[2],
-			Channel:   parts[1]}
-		self.dis.Dispatch(internalLine)
-
-	case "REFRESH":
-		log.Println("Reloading configuration from database")
-		self.netMan.RefreshChatbots()
-	}
-}
-
-// Writes the number of users per channel, every hour. Run in go routine.
-func (self *BotBot) recordUserCounts() {
-
-	for {
-
-		for ch, _ := range self.users.Channels() {
-			self.storage.SetCount(ch, self.users.Count(ch))
-		}
-		time.Sleep(1 * time.Hour)
-	}
-}
-
-// Stop
-func (self *BotBot) shutdown() {
-	self.netMan.Shutdown()
-}
-
-/*
- * POSTGRES STORAGE
- */
-
-type PostgresStorage struct {
-	db *sql.DB
-}
-
-// Connect to the database.
-func NewPostgresStorage() *PostgresStorage {
-	postgresUrlString := os.Getenv("STORAGE_URL")
-	if postgresUrlString == "" {
-		postgresUrlString = "postgres://localhost/botbot"
-	}
-	dataSource, err := pq.ParseURL(postgresUrlString)
-	if err != nil {
-		log.Fatal("Could not read database string", err)
-	}
-	db, err := sql.Open("postgres", dataSource+" sslmode=disable")
-	if err != nil {
-		log.Fatal("Could not connect to database.", err)
-	}
-
-	return &PostgresStorage{db}
-}
-
-func (self *PostgresStorage) BotConfig() []*common.BotConfig {
-
-	var err error
-	var rows *sql.Rows
-
-	configs := make([]*common.BotConfig, 0)
-
-	sql := "SELECT id, server, server_password, nick, password, real_name FROM bots_chatbot WHERE is_active=true"
-	rows, err = self.db.Query(sql)
-	if err != nil {
-		log.Fatal("Error running: ", sql, " ", err)
-	}
-
-	var chatbotId int
-	var server, server_password, nick, password, real_name []byte
-
-	for rows.Next() {
-		rows.Scan(&chatbotId, &server, &server_password, &nick, &password, &real_name)
-
-		confMap := map[string]string{
-			"server":          string(server),
-			"server_password": string(server_password),
-			"nick":            string(nick),
-			"password":        string(password),
-			"realname":        string(real_name),
-		}
-
-		config := &common.BotConfig{
-			Id:       chatbotId,
-			Config:   confMap,
-			Channels: make([]string, 0),
-		}
-
-		configs = append(configs, config)
-	}
-	for i := range configs {
-		config := configs[i]
-		rows, err = self.db.Query("SELECT id, name, password FROM bots_channel WHERE is_active=true and chatbot_id=$1", config.Id)
-		if err != nil {
-			log.Fatal("Error running:", err)
-		}
-		var channelId int
-		var channelName string
-		var channelPwd string
-		for rows.Next() {
-			rows.Scan(&channelId, &channelName, &channelPwd)
-			config.Channels = append(config.Channels, channelName+" "+channelPwd)
-		}
-		log.Println("config.Channel:", config.Channels)
-	}
-
-	return configs
-}
-
-func (self *PostgresStorage) SetCount(channel string, count int) error {
-
-	now := time.Now()
-	hour := now.Hour()
-
-	channelId, err := self.channelId(channel)
-	if err != nil {
-		return err
-	}
-
-	// Write the count
-
-	updateSQL := "UPDATE bots_usercount SET counts[$1] = $2 WHERE channel_id = $3 AND dt = $4"
-
-	var res sql.Result
-	res, err = self.db.Exec(updateSQL, hour, count, channelId, now)
-	if err != nil {
-		return err
-	}
-
-	var rowCount int64
-	rowCount, err = res.RowsAffected()
-	if err != nil {
-		return err
-	}
-
-	if rowCount == 1 {
-		// Success - the update worked
-		return nil
-	}
-
-	// Update failed, need to create the row first
-
-	insSQL := "INSERT INTO bots_usercount (channel_id, dt, counts) VALUES ($1, $2, '{NULL}')"
-
-	_, err = self.db.Exec(insSQL, channelId, now)
-	if err != nil {
-		return err
-	}
-
-	// Run the update again
-	_, err = self.db.Query(updateSQL, hour, count, channelId, now)
-	if err != nil {
-		return err
-	}
-
-	return nil
-}
-
-// The channel Id for a given channel name
-func (self *PostgresStorage) channelId(name string) (int, error) {
-
-	var channelId int
-	query := "SELECT id from bots_channel WHERE name = $1"
-
-	rows, err := self.db.Query(query, name)
-	if err != nil {
-		return -1, err
-	}
-
-	rows.Next()
-	rows.Scan(&channelId)
-
-	if rows.Next() {
-		log.Fatal("More than one result. "+
-			"Same name channels on different nets not yet supported. ", query)
-	}
-
-	return channelId, nil
-}
-
-func (self *PostgresStorage) Close() error {
-	return self.db.Close()
-}
-
-/*
- * REDIS WRAPPER
- * Survives Redis restarts, waits for Redis to be available.
- * Implements common.Queue
- */
-type reliableQueue struct {
-	queue common.Queue
-}
-
-func newReliableQueue(queue common.Queue) common.Queue {
-	s := reliableQueue{queue: queue}
-	s.waitForRedis()
-	return &s
-}
-
-func (self *reliableQueue) waitForRedis() {
-
-	_, err := self.queue.Ping()
-	for err != nil {
-		log.Println("Waiting for redis...")
-		time.Sleep(1 * time.Second)
-
-		_, err = self.queue.Ping()
-	}
-}
-
-func (self *reliableQueue) Publish(queue string, message []byte) error {
-
-	err := self.queue.Publish(queue, message)
-	if err == nil {
-		return nil
-	}
-
-	netErr := err.(net.Error)
-	if netErr.Timeout() || netErr.Temporary() {
-		return err
-	}
-
-	self.waitForRedis()
-	return self.Publish(queue, message) // Recurse
-}
-
-func (self *reliableQueue) Blpop(keys []string, timeoutsecs uint) (*string, []byte, error) {
-
-	key, val, err := self.queue.Blpop(keys, timeoutsecs)
-	if err == nil {
-		return key, val, nil
-	}
-
-	netErr := err.(net.Error)
-	if netErr.Timeout() || netErr.Temporary() {
-		return key, val, err
-	}
-
-	self.waitForRedis()
-	return self.Blpop(keys, timeoutsecs) // Recurse
-}
-
-func (self *reliableQueue) Rpush(key string, val []byte) error {
-
-	err := self.queue.Rpush(key, val)
-	if err == nil {
-		return nil
-	}
-
-	netErr := err.(net.Error)
-	if netErr.Timeout() || netErr.Temporary() {
-		return err
-	}
-
-	self.waitForRedis()
-	return self.Rpush(key, val) // Recurse
-}
-
-func (self *reliableQueue) Llen(key string) (int, error) {
-
-	size, err := self.queue.Llen(key)
-	if err == nil {
-		return size, nil
-	}
-
-	netErr := err.(net.Error)
-	if netErr.Timeout() || netErr.Temporary() {
-		return size, err
-	}
-
-	self.waitForRedis()
-	return self.Llen(key) // Recurse
-}
-
-func (self *reliableQueue) Ltrim(key string, start int, end int) error {
-
-	err := self.queue.Ltrim(key, start, end)
-	if err == nil {
-		return nil
-	}
-
-	netErr := err.(net.Error)
-	if netErr.Timeout() || netErr.Temporary() {
-		return err
-	}
-
-	self.waitForRedis()
-	return self.Ltrim(key, start, end) // Recurse
-}
-
-func (self *reliableQueue) Ping() (string, error) {
-	return self.queue.Ping()
-=======
 	glog.Infoln("Bye")
->>>>>>> cd23dde6
 }