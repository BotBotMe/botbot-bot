[![Build Status](https://travis-ci.org/BotBotMe/botbot-bot.png)](https://travis-ci.org/BotBotMe/botbot-bot)

The bot used in botbot.me is a Go (1.2) program. To install:

    go get github.com/BotBotMe/botbot-bot

External resources:

* A Postgres database with the schema as defined in `schema.sql`.
* A Redis database used as a message bus between the plugins and the bot.

Before loading the sample data from `botbot_sample.dump` you will need to update the script with the irc nick and password.
Installing the database schema and loading sample data:

    psql -U botbot -h localhost -W botbot -f schema.sql
    psql -U botbot -h localhost -W botbot -f botbot_sample.dump

Configuration is handled via environment variables:

    STORAGE_URL=postgres://user:password@host:port/db_name \
<<<<<<< HEAD
    REDIS_PLUGIN_QUEUE_URL=redis://host:port/db_number botbot-bot
=======
    QUEUE_URL=redis://host:port/db_number botbot-bot
>>>>>>> cd23dde6

## Architecture

Execution starts in `main.go`, in function `main`. That starts the chatbots (via `NetworkManager`), the goroutine which listens for commands from Redis, and the `mainLoop` goroutine, then waits for a Ctrl-C or kill to quit.

The core of the bot is in `mainLoop` (`main.go`). That listens to two Go channels, `fromServer` and `fromBus`. `fromServer` receives everything coming in from IRC. `fromBus` receives commands from the plugins, sent via a Redis list.

A typical incoming request to a plugin would take this path:

```
IRC -> TCP socket -> ChatBot.listen (irc.go) -> fromServer channel -> mainLoop (main.go) -> Dispatcher (dispatch.go) -> redis PUBLISH -> plugin
```

A reply from the plugin takes this path:

```
plugin -> redis LPUSH -> listenCmd (main.go) -> fromBus channel -> mainLoop (main.go) -> NetworkManager.Send (network.go) -> ChatBot.Send (irc.go) -> TCP socket -> IRC
```

And now, in ASCII art:

```
plugins <--> REDIS -BLPOP-> listenCmd (main.go) --> fromBus --> mainLoop (main.go) <-- fromServer <-- n ChatBots (irc.go) <--> IRC
               ^                                                  | |                                      ^
               | PUBLISH                                          | |                                      |
                ------------ Dispatcher (dispatch.go) <----------   ----> NetworkManager (network.go) ----
```<|MERGE_RESOLUTION|>--- conflicted
+++ resolved
@@ -18,11 +18,7 @@
 Configuration is handled via environment variables:
 
     STORAGE_URL=postgres://user:password@host:port/db_name \
-<<<<<<< HEAD
     REDIS_PLUGIN_QUEUE_URL=redis://host:port/db_number botbot-bot
-=======
-    QUEUE_URL=redis://host:port/db_number botbot-bot
->>>>>>> cd23dde6
 
 ## Architecture
 
